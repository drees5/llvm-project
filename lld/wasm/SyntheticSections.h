--- conflicted
+++ resolved
@@ -154,11 +154,7 @@
     return lhs == rhs;
   }
 };
-<<<<<<< HEAD
-}
-=======
 } // end namespace llvm
->>>>>>> d99d9d8b
 
 namespace lld {
 namespace wasm {
