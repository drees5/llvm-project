//===- llvm/Transforms/IPO.h - Interprocedural Transformations --*- C++ -*-===//
//
// Part of the LLVM Project, under the Apache License v2.0 with LLVM Exceptions.
// See https://llvm.org/LICENSE.txt for license information.
// SPDX-License-Identifier: Apache-2.0 WITH LLVM-exception
//
//===----------------------------------------------------------------------===//
//
// This header file defines prototypes for accessor functions that expose passes
// in the IPO transformations library.
//
//===----------------------------------------------------------------------===//

#ifndef LLVM_TRANSFORMS_IPO_H
#define LLVM_TRANSFORMS_IPO_H

#include "llvm/ADT/SmallVector.h"
#include <functional>
#include <vector>

namespace llvm {

class ModulePass;
class Pass;
class raw_ostream;

//===----------------------------------------------------------------------===//
/// createDeadArgEliminationPass - This pass removes arguments from functions
/// which are not used by the body of the function.
///
ModulePass *createDeadArgEliminationPass();

/// DeadArgHacking pass - Same as DAE, but delete arguments of external
/// functions as well.  This is definitely not safe, and should only be used by
/// bugpoint.
ModulePass *createDeadArgHackingPass();

//===----------------------------------------------------------------------===//
//
/// createLoopExtractorPass - This pass extracts all natural loops from the
/// program into a function if it can.
///
Pass *createLoopExtractorPass();

/// createSingleLoopExtractorPass - This pass extracts one natural loop from the
/// program into a function if it can.  This is used by bugpoint.
///
Pass *createSingleLoopExtractorPass();

<<<<<<< HEAD
/// createBlockExtractorPass - This pass extracts all the specified blocks
/// from the functions in the module.
///
ModulePass *createBlockExtractorPass();
ModulePass *
createBlockExtractorPass(const SmallVectorImpl<BasicBlock *> &BlocksToExtract,
                         bool EraseFunctions);
ModulePass *
createBlockExtractorPass(const SmallVectorImpl<SmallVector<BasicBlock *, 16>>
                             &GroupsOfBlocksToExtract,
                         bool EraseFunctions);

/// createStripDeadPrototypesPass - This pass removes any function declarations
/// (prototypes) that are not used.
ModulePass *createStripDeadPrototypesPass();

//===----------------------------------------------------------------------===//
/// createReversePostOrderFunctionAttrsPass - This pass walks SCCs of the call
/// graph in RPO to deduce and propagate function attributes. Currently it
/// only handles synthesizing norecurse attributes.
///
Pass *createReversePostOrderFunctionAttrsPass();

//===----------------------------------------------------------------------===//
/// createMergeFunctionsPass - This pass discovers identical functions and
/// collapses them.
///
ModulePass *createMergeFunctionsPass();

/// createFunctionMergingPass - This pass merges similar functions to reduce
/// code size.
///
ModulePass *createFunctionMergingPass();
ModulePass *createFastFMPass();
ModulePass *createMinSizeAttrPass();


/// createMergeSimilarFunctionsPass - This pass discovers similar functions and
/// merges them.
///
ModulePass *createMergeSimilarFunctionsPass();

//===----------------------------------------------------------------------===//
/// createHotColdSplittingPass - This pass outlines cold blocks into a separate
/// function(s).
ModulePass *createHotColdSplittingPass();

//===----------------------------------------------------------------------===//
/// createIROutlinerPass - This pass finds similar code regions and factors
/// those regions out into functions.
ModulePass *createIROutlinerPass();

//===----------------------------------------------------------------------===//
/// createPartialInliningPass - This pass inlines parts of functions.
///
ModulePass *createPartialInliningPass();

=======
>>>>>>> d99d9d8b
//===----------------------------------------------------------------------===//
/// createBarrierNoopPass - This pass is purely a module pass barrier in a pass
/// manager.
ModulePass *createBarrierNoopPass();

/// What to do with the summary when running passes that operate on it.
enum class PassSummaryAction {
  None,   ///< Do nothing.
  Import, ///< Import information from summary.
  Export, ///< Export information to summary.
};

} // End llvm namespace

#endif<|MERGE_RESOLUTION|>--- conflicted
+++ resolved
@@ -47,66 +47,6 @@
 ///
 Pass *createSingleLoopExtractorPass();
 
-<<<<<<< HEAD
-/// createBlockExtractorPass - This pass extracts all the specified blocks
-/// from the functions in the module.
-///
-ModulePass *createBlockExtractorPass();
-ModulePass *
-createBlockExtractorPass(const SmallVectorImpl<BasicBlock *> &BlocksToExtract,
-                         bool EraseFunctions);
-ModulePass *
-createBlockExtractorPass(const SmallVectorImpl<SmallVector<BasicBlock *, 16>>
-                             &GroupsOfBlocksToExtract,
-                         bool EraseFunctions);
-
-/// createStripDeadPrototypesPass - This pass removes any function declarations
-/// (prototypes) that are not used.
-ModulePass *createStripDeadPrototypesPass();
-
-//===----------------------------------------------------------------------===//
-/// createReversePostOrderFunctionAttrsPass - This pass walks SCCs of the call
-/// graph in RPO to deduce and propagate function attributes. Currently it
-/// only handles synthesizing norecurse attributes.
-///
-Pass *createReversePostOrderFunctionAttrsPass();
-
-//===----------------------------------------------------------------------===//
-/// createMergeFunctionsPass - This pass discovers identical functions and
-/// collapses them.
-///
-ModulePass *createMergeFunctionsPass();
-
-/// createFunctionMergingPass - This pass merges similar functions to reduce
-/// code size.
-///
-ModulePass *createFunctionMergingPass();
-ModulePass *createFastFMPass();
-ModulePass *createMinSizeAttrPass();
-
-
-/// createMergeSimilarFunctionsPass - This pass discovers similar functions and
-/// merges them.
-///
-ModulePass *createMergeSimilarFunctionsPass();
-
-//===----------------------------------------------------------------------===//
-/// createHotColdSplittingPass - This pass outlines cold blocks into a separate
-/// function(s).
-ModulePass *createHotColdSplittingPass();
-
-//===----------------------------------------------------------------------===//
-/// createIROutlinerPass - This pass finds similar code regions and factors
-/// those regions out into functions.
-ModulePass *createIROutlinerPass();
-
-//===----------------------------------------------------------------------===//
-/// createPartialInliningPass - This pass inlines parts of functions.
-///
-ModulePass *createPartialInliningPass();
-
-=======
->>>>>>> d99d9d8b
 //===----------------------------------------------------------------------===//
 /// createBarrierNoopPass - This pass is purely a module pass barrier in a pass
 /// manager.
