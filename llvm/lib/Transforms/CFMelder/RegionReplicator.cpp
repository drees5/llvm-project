--- conflicted
+++ resolved
@@ -326,26 +326,18 @@
   Value *FalseV = ConstantInt::getFalse(
       Type::getInt1Ty(MA.getParentFunction()->getContext()));
   
-  std::set<BasicBlock *> Visited;
   while (!WorkList.empty()) {
     BasicBlock *Curr = WorkList.pop_back_val();
-
-<<<<<<< HEAD
-    Visited.insert(Curr);
-
-=======
-    if (Visited.count(Curr))
-      continue;
+    
     Visited.insert(Curr);
     
->>>>>>> 57a5b638
     if (Curr == Entry)
       continue;
 
     for (auto PredIt = pred_begin(Curr); PredIt != pred_end(Curr); ++PredIt) {
       BasicBlock *Pred = *PredIt;
 
-      if (Visited.find(Pred) != Visited.end()) continue;
+      if (Visited.count(Pred)) continue;
 
       assert(isa<BranchInst>(Pred->getTerminator()) &&
              "basic block without a branch instruction inside the replicated "
